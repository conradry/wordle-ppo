import math
import numpy as np
import torch
import torch.nn as nn
import torch.nn.functional as F
from torch.distributions import Categorical
import scipy.signal
from wordle import WordleEnv

def discount_cumsum(x, discount):
    return scipy.signal.lfilter([1], [1, float(-discount)], x[::-1], axis=0)[::-1]

class PPOBuffer:
    def __init__(self, obs_dim, size, gamma=0.99, lamb=0.95):
        self.obs_buf = np.zeros((size, obs_dim), dtype=np.float32)
        self.act_buf = np.zeros(size, dtype=np.float32)
        self.adv_buf = np.zeros(size, dtype=np.float32)
        self.rew_buf = np.zeros(size, dtype=np.float32)
        self.ret_buf = np.zeros(size, dtype=np.float32)
        self.val_buf = np.zeros(size, dtype=np.float32)
        self.logp_buf = np.zeros(size, dtype=np.float32)
        self.gamma, self.lam = gamma, lamb
        self.ptr, self.path_start_idx, self.max_size = 0, 0, size

    def store(self, obs, act, rew, val, logp):
        assert self.ptr < self.max_size     # buffer has to have room so you can store
        self.obs_buf[self.ptr] = obs
        self.act_buf[self.ptr] = act
        self.rew_buf[self.ptr] = rew
        self.val_buf[self.ptr] = val
        self.logp_buf[self.ptr] = logp
        self.ptr += 1

    def finish_path(self, last_val=0):
        path_slice = slice(self.path_start_idx, self.ptr)
        rews = np.append(self.rew_buf[path_slice], last_val)
        vals = np.append(self.val_buf[path_slice], last_val)
        
        # the next two lines implement GAE-Lambda advantage calculation
        deltas = rews[:-1] + self.gamma * vals[1:] - vals[:-1]
        self.adv_buf[path_slice] = discount_cumsum(deltas, self.gamma * self.lam)
        
        # the next line computes rewards-to-go, to be targets for the value function
        self.ret_buf[path_slice] = discount_cumsum(rews, self.gamma)[:-1]
        
        self.path_start_idx = self.ptr

    def get(self):
        assert self.ptr == self.max_size    # buffer has to be full before you can get
        self.ptr, self.path_start_idx = 0, 0
        # the next two lines implement the advantage normalization trick
        adv_mean, adv_std = self.adv_buf.mean(), self.adv_buf.std()
        self.adv_buf = (self.adv_buf - adv_mean) / adv_std
        data = dict(obs=self.obs_buf, act=self.act_buf, ret=self.ret_buf,
                    adv=self.adv_buf, logp=self.logp_buf)
        return {k: torch.as_tensor(v, dtype=torch.float32) for k,v in data.items()}

class MLP(nn.Module):
    def __init__(self, state_dim, hidden_dim, action_dim):
        super(MLP, self).__init__()
        self.fc1 = nn.Linear(state_dim, hidden_dim)
        self.fc2 = nn.Linear(hidden_dim, hidden_dim)
        self.fc3 = nn.Linear(hidden_dim, action_dim)
        self.relu = nn.ReLU(inplace=True)

    def _distribution(self, state):
        logits = self.run_net(state)
        return Categorical(logits=logits)

    def _log_prob_from_distribution(self, dist, action):
        return dist.log_prob(action)

    def run_net(self, x):
        x = self.relu(self.fc1(x))
        x = self.relu(self.fc2(x))
        return self.fc3(x)

    def forward(self, obs, act=None):
        pi = self._distribution(obs)
        logp_a = None
        if act is not None:
            logp_a = self._log_prob_from_distribution(pi, act)

        return pi, logp_a

class MLPActorCritic(nn.Module):
    def __init__(self, obs_dim, hidden_dim, act_dim, emb_dim):
        super().__init__()
        self.pi = MLP(obs_dim, hidden_dim, act_dim)
        self.v  = MLP(obs_dim, hidden_dim, 1)
        self.w_embed = nn.Embedding(act_dim, emb_dim)
        self.s_embed = nn.Embedding(4, 3)

    def embed_obs(self, obs):
        words = obs[:, :6]
        scores = obs[:, 6:]
        words = self.w_embed(words).flatten(1)
        scores = self.s_embed(scores).flatten(1)
        obs_emb = torch.cat([words, scores], dim=1)
        #print(words.shape, scores.shape, obs_emb.shape)
        return obs_emb 

    def step(self, obs):
        obs = self.embed_obs(obs)
        with torch.no_grad():
            pi = self.pi._distribution(obs)
            a = pi.sample()
            logp_a = self.pi._log_prob_from_distribution(pi, a)
            v = self.v.run_net(obs)
        return a.numpy(), v.numpy(), logp_a.numpy()

    def act(self, obs):
        return self.step(obs)[0]

if __name__ == '__main__':

    env = WordleEnv()
    obs_dim = 6 + 6 * 5
    act_dim = env.n_actions
    hidden_dim = 32
    emb_dim = 32
    save_freq = 100

    obs_emb_dim = 6 * emb_dim + 6 * 5 * 3

    gamma = 0.99
    lamb = 0.95
    steps = 3000
    epochs = 10
    clip_ratio = 0.2
    pi_lr = 3e-4
    vf_lr = 1e-3
    target_kl = 0.01

    ac = MLPActorCritic(obs_emb_dim, hidden_dim, act_dim, emb_dim)
    buf = PPOBuffer(obs_dim, size=steps, gamma=gamma, lamb=lamb)
    
    # Set up optimizers for policy and value function
    pi_optimizer = torch.optim.Adam(ac.pi.parameters(), lr=pi_lr)
    vf_optimizer = torch.optim.Adam(ac.v.parameters(), lr=vf_lr)

    o, ep_ret, ep_len = env.reset(), 0, 0

    # Main loop: collect experience in env and update/log each epoch
    for epoch in range(epochs):
        print('Running epoch', epoch)
        ep_ret = 0
        ep_correct = 0
        n_games = 0
        right_in = {}
        for t in range(steps):
            a, v, logp = ac.step(torch.as_tensor(o[None], dtype=torch.long))

            next_o, r, d, _ = env.step(a[0])
            ep_ret += r
            ep_len += 1

            # save and log
            buf.store(o, a, r, v, logp)
            
            # Update obs (critical!)
            o = next_o

            terminal = d
            epoch_ended = t == steps - 1

            if epoch >= epochs - 1:
                env.render()

            if terminal or epoch_ended:
                # if trajectory didn't reach terminal state, bootstrap value target
                if epoch_ended:
                    _, v, _ = ac.step(torch.as_tensor(o[None], dtype=torch.long))
                    print('Total reward', ep_ret)
                else:
                    if terminal and r == 1:
                        ep_correct += 1
                        n_guesses = len(env.guessed_words)
                        if n_guesses not in right_in:
                            right_in[n_guesses] = 1
                        else:
                            right_in[n_guesses] += 1

                    n_games += 1
                    v = 0

                buf.finish_path(v)
                o, ep_len = env.reset(), 0

        data = buf.get()
        obs, act, adv, logp_old = data['obs'], data['act'], data['adv'], data['logp']
        obs = obs.long()
        ret = data['ret']

        # Train policy with multiple steps of gradient descent
        for i in range(80):
            pi_optimizer.zero_grad()

            # Policy loss
            pi, logp = ac.pi(ac.embed_obs(obs), act)
            ratio = torch.exp(logp - logp_old)
            clip_adv = torch.clamp(ratio, 1-clip_ratio, 1+clip_ratio) * adv
            loss_pi = -(torch.min(ratio * adv, clip_adv)).mean()

            # Useful extra info
            approx_kl = (logp_old - logp).mean().item()
            ent = pi.entropy().mean().item()
            if approx_kl > 1.5 * target_kl:
                break

            loss_pi.backward()
            pi_optimizer.step()

        # Value function learning
        for i in range(80):
            vf_optimizer.zero_grad()
            loss_v = ((ac.v.run_net(ac.embed_obs(obs)) - ret)**2).mean()
            loss_v.backward()
            vf_optimizer.step()

        # Log changes from update
        print('Entropy', ent)
        print('Policy loss', loss_pi.item())
        print('Value loss', loss_v.item())
<<<<<<< HEAD
        print('Num games', n_games)
        print('Num correct', ep_correct)
        for k,v in {k: right_in[k] for k in sorted(right_in)}.items():
            print(f'Guessed {v} in {k}') 
    
    torch.save(ac.state_dict(), 'wordle_agent.pth')
=======

        if (epoch + 1) % save_freq == 0:
            torch.save(ac.state_dict(), 'wordle_agent.pth')
>>>>>>> e61a0628
<|MERGE_RESOLUTION|>--- conflicted
+++ resolved
@@ -222,15 +222,10 @@
         print('Entropy', ent)
         print('Policy loss', loss_pi.item())
         print('Value loss', loss_v.item())
-<<<<<<< HEAD
+
         print('Num games', n_games)
         print('Num correct', ep_correct)
         for k,v in {k: right_in[k] for k in sorted(right_in)}.items():
             print(f'Guessed {v} in {k}') 
     
-    torch.save(ac.state_dict(), 'wordle_agent.pth')
-=======
-
-        if (epoch + 1) % save_freq == 0:
-            torch.save(ac.state_dict(), 'wordle_agent.pth')
->>>>>>> e61a0628
+    torch.save(ac.state_dict(), 'wordle_agent.pth')